--- conflicted
+++ resolved
@@ -1,8 +1,5 @@
 # CHANGELOG
 
-<<<<<<< HEAD
-## 0.8.0 (2020-05-25)
-=======
 ## 0.8.1 (not yet released)
 
 **cosmwasm-vm**
@@ -11,8 +8,7 @@
   method will remain available for a while but will issue a deprecation warning
   when used.
 
-## 0.8.0 (not yet released)
->>>>>>> 79a844ce
+## 0.8.0 (2020-05-25)
 
 **all**
 
